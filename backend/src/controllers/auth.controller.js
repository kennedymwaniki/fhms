--- conflicted
+++ resolved
@@ -1,177 +1,6 @@
-<<<<<<< HEAD
 const jwt = require('jsonwebtoken');
 const { validationResult } = require('express-validator');
 const User = require('../models/user.model');
-
-// Fallback values for JWT in case environment variables are not loaded
-const JWT_SECRET = process.env.JWT_SECRET || 'fhms_super_secret_key_replace_in_production';
-const JWT_EXPIRATION = process.env.JWT_EXPIRATION || '24h';
-
-// Register a new user
-async function register(req, res) {
-  try {
-    // Validate request
-    const errors = validationResult(req);
-    if (!errors.isEmpty()) {
-      return res.status(400).json({ errors: errors.array() });
-    }
-
-    const { name, email, password, phone, address } = req.body;
-
-    // Check if user already exists
-    const existingUser = await User.findByEmail(email);
-    if (existingUser) {
-      return res.status(409).json({ message: 'User with this email already exists' });
-    }
-
-    // Create new user with 'client' role by default
-    const result = await User.create({
-      name,
-      email,
-      password,
-      role: 'client', // Default role for registration
-      phone,
-      address
-    });
-
-    // Get the created user (without password)
-    const user = await User.findById(result.id);
-
-    res.status(201).json({
-      message: 'User registered successfully',
-      user
-    });
-  } catch (error) {
-    console.error('Registration error:', error);
-    res.status(500).json({ message: 'Server error during registration' });
-  }
-}
-
-// User login
-async function login(req, res) {
-  try {
-    // Validate request
-    const errors = validationResult(req);
-    if (!errors.isEmpty()) {
-      return res.status(400).json({ errors: errors.array() });
-    }
-
-    const { email, password } = req.body;
-
-    // Find user by email
-    const user = await User.findByEmail(email);
-    if (!user) {
-      return res.status(401).json({ message: 'Invalid credentials' });
-    }
-
-    // Verify password
-    const isPasswordValid = await User.comparePassword(password, user.password);
-    if (!isPasswordValid) {
-      return res.status(401).json({ message: 'Invalid credentials' });
-    }
-
-    // Generate JWT token
-    const token = jwt.sign(
-      { 
-        id: user.id,
-        email: user.email,
-        role: user.role 
-      },
-      JWT_SECRET,
-      { expiresIn: JWT_EXPIRATION }
-    );
-
-    // Return user info and token
-    res.json({
-      message: 'Login successful',
-      user: {
-        id: user.id,
-        name: user.name,
-        email: user.email,
-        role: user.role
-      },
-      token
-    });
-  } catch (error) {
-    console.error('Login error:', error);
-    res.status(500).json({ message: 'Server error during login' });
-  }
-}
-
-// Get current user profile
-async function getCurrentUser(req, res) {
-  try {
-    const userId = req.user.id;
-    
-    // Get user data from database
-    const user = await User.findById(userId);
-    
-    if (!user) {
-      return res.status(404).json({ message: 'User not found' });
-    }
-    
-    res.json({ user });
-  } catch (error) {
-    console.error('Get current user error:', error);
-    res.status(500).json({ message: 'Server error while fetching user profile' });
-  }
-}
-
-// Create staff user (admin only)
-async function createStaffUser(req, res) {
-  try {
-    // Validate request
-    const errors = validationResult(req);
-    if (!errors.isEmpty()) {
-      return res.status(400).json({ errors: errors.array() });
-    }
-
-    const { name, email, password, role, phone, address } = req.body;
-    
-    // Check if user already exists
-    const existingUser = await User.findByEmail(email);
-    if (existingUser) {
-      return res.status(409).json({ message: 'User with this email already exists' });
-    }
-    
-    // Validate role (only admins can create other admins)
-    if (role !== 'client' && role !== 'morgue_attendant' && role !== 'admin') {
-      return res.status(400).json({ message: 'Invalid role specified' });
-    }
-
-    // Create new user with specified role
-    const result = await User.create({
-      name,
-      email,
-      password,
-      role,
-      phone,
-      address
-    });
-
-    // Get the created user (without password)
-    const user = await User.findById(result.id);
-
-    res.status(201).json({
-      message: 'Staff user created successfully',
-      user
-    });
-  } catch (error) {
-    console.error('Create staff user error:', error);
-    res.status(500).json({ message: 'Server error while creating staff user' });
-  }
-}
-
-module.exports = {
-  register,
-  login,
-  getCurrentUser,
-  createStaffUser
-=======
-const jwt = require('jsonwebtoken');
-const { validationResult } = require('express-validator');
-const User = require('../models/user.model');
-const { logUserActivity } = require('../utils/activityLogger');
 
 // Register a new user
 async function register(req, res) {
@@ -248,21 +77,16 @@
       return res.status(401).json({ message: 'Invalid credentials' });
     }
 
-    try {
-      console.log('Generating JWT token...');
-      const token = jwt.sign(
-        { 
-          id: user.id,
-          email: user.email,
-          role: user.role 
-        },
-        process.env.JWT_SECRET,
-        { expiresIn: process.env.JWT_EXPIRATION }
-      );
-      console.log('JWT token generated successfully');
-
-      // Log the login
-      await logUserActivity('logged_in', user.id, `User logged in: ${user.email}`);
+    // Generate JWT token
+    const token = jwt.sign(
+      { 
+        id: user.id,
+        email: user.email,
+        role: user.role 
+      },
+      process.env.JWT_SECRET,
+      { expiresIn: process.env.JWT_EXPIRATION }
+    );
 
       res.json({
         message: 'Login successful',
@@ -349,5 +173,4 @@
   login,
   getCurrentUser,
   createStaffUser
->>>>>>> 448a914a
 };